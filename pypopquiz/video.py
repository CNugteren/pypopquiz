--- conflicted
+++ resolved
@@ -12,20 +12,9 @@
 VideoBackend = ppq.backends.backend.Backend
 
 
-<<<<<<< HEAD
 def filter_stream(stream: VideoBackend, kind: str, round_id: int, answer_text: str, question_id: int,
                   repetitions: int, interval: Tuple[int, int], box_height: int = 100, fade_amount_s: int = 3,
-                  add_spacer: bool = False, is_example: bool = False) -> VideoBackend:
-=======
-def get_interval_in_s(interval: List[str]) -> List[int]:
-    """Converts an interval in string form (e.g. [1:10, 2:30] in seconds, e.g. [70, 150] seconds"""
-    return [int(sec.split(":")[0]) * 60 + int(sec.split(":")[1]) for sec in interval]
-
-
-def filter_stream(stream: VideoBackend, kind: str, round_id: int, question: Dict, question_id: int,
-                  box_height: int = 100, fade_amount_s: int = 3,
                   spacer_txt: str = "", is_example: bool = False) -> VideoBackend:
->>>>>>> d9e0620c
     """Adds ffmpeg filters to the stream, producing a separate video and audio stream as a result"""
 
     if interval[1] <= interval[0]:
@@ -111,14 +100,9 @@
     answer_text = " - ".join(question["answers"][0].values())
 
     backend_cls = get_backend(backend)
-<<<<<<< HEAD
     stream = backend_cls(video_files[0], width=width, height=height)
     stream = filter_stream(stream, kind, round_id, answer_text, question_id, repetitions, interval,
-                           add_spacer=add_spacer, is_example=is_example)
-=======
-    stream = backend_cls(video_file, width=width, height=height)
-    stream = filter_stream(stream, kind, round_id, question, question_id, spacer_txt=spacer_txt, is_example=is_example)
->>>>>>> d9e0620c
+                           spacer_txt=spacer_txt, is_example=is_example)
     file_name_out = stream.run(file_name, dry_run=not generate_video)
 
     return file_name_out
